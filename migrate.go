--- conflicted
+++ resolved
@@ -123,19 +123,11 @@
 			// apply migration
 			stmt, err = db.Prepare(buf.String())
 			if err != nil {
-<<<<<<< HEAD
-				return fmt.Errorf("migration %d failed preparing statement %s: %v", i, buf.String(), err)
-			}
-			_, err = stmt.Exec()
-			if err != nil {
-				return fmt.Errorf("migration %d failed executing statement %s: %v", i, buf.String(), err)
-=======
 				return err
 			}
 			_, err = stmt.Exec()
 			if err != nil {
 				return err
->>>>>>> 44897a08
 			}
 
 			// track migration
@@ -144,11 +136,7 @@
 				return err
 			}
 		} else if err != nil { // it was an error with checking for the migration...
-<<<<<<< HEAD
-			return fmt.Errorf("error checking for migration in meta table: %v", err)
-=======
-			return err
->>>>>>> 44897a08
+			return err
 		}
 	}
 
@@ -158,11 +146,7 @@
 func checkForMigration(name string, version uint8, db sqlbuilder.Database) error {
 	stmt, err := db.Prepare("SELECT * FROM __meta WHERE migration=? AND version=?")
 	if err != nil {
-<<<<<<< HEAD
-		return fmt.Errorf("error preparing query statement for name and version check: %v", err)
-=======
-		return err
->>>>>>> 44897a08
+		return err
 	}
 	return stmt.QueryRow(name, version).Scan()
 }
